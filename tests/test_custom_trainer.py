from src.custom_trainer import CustomTrainer
import torch
import types


def test_group_by_batch():
    dataset = [
        {"batch_id": 0, "val": 1},
        {"batch_id": 0, "val": 2},
        {"batch_id": 1, "val": 3},
    ]
    trainer = CustomTrainer.__new__(CustomTrainer)
    groups = trainer.group_by_batch(dataset)
    assert len(groups) == 2
    assert sorted(len(g) for g in groups) == [1, 2]


def test_create_collate_fn_removes_keys():
    def base_collate(batch):
        return batch

    collate = CustomTrainer.create_collate_fn(base_collate, keys_to_remove=["id"]) 
    batch = [[{"id": 1, "x": 2}, {"id": 2, "x": 3}]]
    result = collate(batch)
    assert all("id" not in ex for ex in result)
    assert result[0]["x"] == 2

<<<<<<< HEAD

def test_create_optimizer_muon():
    model = torch.nn.Linear(1, 1)
    trainer = CustomTrainer.__new__(CustomTrainer)
    trainer.model = model
    trainer.args = types.SimpleNamespace(learning_rate=0.1)
    trainer.gradient_clipping = None
    trainer.optimizer = None
    trainer.optimizer_config = {"type": "muon", "beta_1": 0.8, "beta_2": 0.7, "epsilon": 0.0, "weight_decay": 0.0}
    trainer.beta_1 = 0.8
    trainer.beta_2 = 0.7
    trainer.epsilon = 0.0
    trainer.weight_decay = 0.0

    opt = trainer.create_optimizer()
    from src.muon import Muon
    assert isinstance(opt, Muon)
=======
def test_evaluate_returns_perplexities():
    import torch
    from types import SimpleNamespace
    from datasets import Dataset

    sample = {"batch_id": 0, "input_ids": [1], "attention_mask": [1], "labels": [1]}
    ds = Dataset.from_list([sample])

    trainer = CustomTrainer.__new__(CustomTrainer)
    trainer.train_dataset = ds
    trainer.eval_dataset = ds
    trainer.data_collator = lambda batch: {
        "input_ids": torch.tensor([ex["input_ids"] for ex in batch]),
        "attention_mask": torch.tensor([ex["attention_mask"] for ex in batch]),
        "labels": torch.tensor([ex["labels"] for ex in batch]),
    }
    trainer.args = SimpleNamespace(dataloader_num_workers=0, device=torch.device("cpu"))
    trainer.log = lambda metrics: None
    trainer.model = torch.nn.Module()
    def forward(input_ids, attention_mask=None, labels=None):
        return {"loss": torch.tensor(0.0)}
    trainer.model.forward = forward

    metrics = CustomTrainer.evaluate(trainer)
    assert "eval_perplexity" in metrics
    assert "train_perplexity" in metrics
>>>>>>> 21cc8de0
<|MERGE_RESOLUTION|>--- conflicted
+++ resolved
@@ -25,7 +25,6 @@
     assert all("id" not in ex for ex in result)
     assert result[0]["x"] == 2
 
-<<<<<<< HEAD
 
 def test_create_optimizer_muon():
     model = torch.nn.Linear(1, 1)
@@ -43,7 +42,7 @@
     opt = trainer.create_optimizer()
     from src.muon import Muon
     assert isinstance(opt, Muon)
-=======
+    
 def test_evaluate_returns_perplexities():
     import torch
     from types import SimpleNamespace
@@ -69,5 +68,4 @@
 
     metrics = CustomTrainer.evaluate(trainer)
     assert "eval_perplexity" in metrics
-    assert "train_perplexity" in metrics
->>>>>>> 21cc8de0
+    assert "train_perplexity" in metrics