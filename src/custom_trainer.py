--- conflicted
+++ resolved
@@ -94,10 +94,8 @@
         self.real_epoch += 1
 
 class CustomTrainer(Trainer):
-<<<<<<< HEAD
-    def __init__(self, train_dataset, eval_dataset, data_collator, gradient_clipping, optimizer_config=None, *args, **kwargs):
-=======
-    def __init__(
+     #<<<<< codex/add-largest-benefits-from-modded-m-nnogpt
+     def __init__(
         self,
         train_dataset,
         eval_dataset,
@@ -107,10 +105,11 @@
         beta_2,
         epsilon,
         weight_decay,
+        optimizer_config=None, 
         *args,
         **kwargs,
     ):
->>>>>>> c3cffa62
+
         super().__init__(
             train_dataset=train_dataset,
             eval_dataset=eval_dataset,
@@ -122,19 +121,17 @@
         self.eval_dataset = eval_dataset
         self.data_collator = data_collator
         self.gradient_clipping = gradient_clipping
-<<<<<<< HEAD
+
         self.optimizer_config = optimizer_config or {}
-=======
+
         self.beta_1 = beta_1
         self.beta_2 = beta_2
         self.epsilon = epsilon
         self.weight_decay = weight_decay
->>>>>>> c3cffa62
         self.true_global_step = 0
 
     def create_optimizer(self):
         if self.optimizer is None:
-<<<<<<< HEAD
             opt_type = str(self.optimizer_config.get("type", "adamw")).lower()
             if opt_type == "muon":
                 from muon import Muon
@@ -156,7 +153,7 @@
             torch.nn.utils.clip_grad_norm_(self.model.parameters(), self.gradient_clipping)
         super().optimizer_step(epoch, batch_idx, optimizer, optimizer_closure, **kwargs)
 
-=======
+
             self.optimizer = Muon(
                 self.model.parameters(),
                 lr=self.args.learning_rate,
@@ -166,7 +163,7 @@
             )
         return self.optimizer
 
->>>>>>> c3cffa62
+
     def group_by_batch(self, dataset):
         """
         Groups a list of examples into lumps keyed by 'batch_id'.
