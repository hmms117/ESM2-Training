--- conflicted
+++ resolved
@@ -80,7 +80,7 @@
     # Initialize the base model w/custom config
     model = FAEsmForMaskedLM(config)
 
-<<<<<<< HEAD
+    #< codex/add-largest-benefits-from-modded-m-nnogpt
     # Zero initialize final projection layers for stability
     for attr in ["lm_head", "classifier", "proj_out", "output_layer"]:
         layer = getattr(model, attr, None)
@@ -88,7 +88,7 @@
             torch.nn.init.zeros_(layer.weight)
             if layer.bias is not None:
                 torch.nn.init.zeros_(layer.bias)
-=======
+
     # Zero-initialize output projection and classification layers
     if hasattr(model, "embed_out"):
         torch.nn.init.zeros_(model.embed_out.weight)
@@ -98,7 +98,7 @@
         torch.nn.init.zeros_(model.lm_head.weight)
         if getattr(model.lm_head, "bias", None) is not None:
             torch.nn.init.zeros_(model.lm_head.bias)
->>>>>>> c3cffa62
+
 
     # Customize model further by removing biases and adding a loss in the forward pass
     model = remove_bias_from_attention_linear_layernorm(model)
