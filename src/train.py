import glob
import os
import argparse
import logging
import sys

import torch

import torch.distributed as dist
from transformers import (
    TrainingArguments,
    DataCollatorForLanguageModeling,
)
from config import get_training_config
from custom_model import initialize_model_and_tokenizer
from custom_trainer import CustomTrainer

from datasets import load_from_disk

def main():
    parser = argparse.ArgumentParser(description="Fine-tune ESM2 on preprocessed datasets.")
    parser.add_argument("--train_dir", type=str, help="Path to the processed training dataset.")
    parser.add_argument("--val_dir", type=str, help="Path to the processed validation dataset.")
    args = parser.parse_args()

    logging.basicConfig(
        level=logging.INFO,
        format="%(asctime)s - %(levelname)s - %(message)s",
        handlers=[
            logging.FileHandler(os.path.join("logs", "train.log")),
            logging.StreamHandler(sys.stdout),
        ],
    )
    logger = logging.getLogger(__name__)

    # Check if distributed training is initialized
    is_distributed = dist.is_initialized()
    rank = dist.get_rank() if is_distributed else 0

    # 1) Load training configuration
    training_config = get_training_config()

    # 2) Gather arrow file paths (shards) for the training set
    train_dir = args.train_dir
    shard_paths = sorted(glob.glob(os.path.join(train_dir, "shard-*")))
    if len(shard_paths) == 0:
        raise ValueError(f"No shards found in {train_dir}!")
    if rank == 0:
        logger.info(f"Found {len(shard_paths)} shards for training in {train_dir}.")

    # 3) Load the validation dataset as normal (assuming a single HF dataset folder)
    val_dataset_dir = args.val_dir
    if rank == 0:
        logger.info(f"Loading validation dataset from {val_dataset_dir}")
    val_dataset = load_from_disk(val_dataset_dir)

    # 4) Initialize model and tokenizer
    if rank == 0:
        logger.info("Initializing model and tokenizer...")
    model, tokenizer = initialize_model_and_tokenizer()

    # Optionally compile the model for improved performance
    if hasattr(torch, "compile"):
        if rank == 0:
            print("Compiling model with torch.compile...")
        model = torch.compile(model)
    else:
        if rank == 0:
            print("torch.compile is not available; skipping compilation")

    # Print model size (exclude bias terms set to None) only on rank 0
    if rank == 0:
        num_params = sum(p.numel() for p in model.parameters() if p.requires_grad)
        logger.info(f"Model has {num_params} trainable parameters.")

    # 5) Data Collator
    data_collator = DataCollatorForLanguageModeling(
        tokenizer=tokenizer,
        mlm=True,
        mlm_probability=training_config["mlm_probability"],
    )

    # 6) TrainingArguments
    training_args = TrainingArguments(
        output_dir=training_config["output_dir"],
        overwrite_output_dir=True,
        eval_strategy=training_config["evaluation_strategy"], 
        eval_steps=training_config["eval_steps"],
        save_steps=training_config["save_steps"],
        learning_rate=training_config["learning_rate"],
        gradient_accumulation_steps=training_config["gradient_accumulation_steps"],
        max_steps=training_config["total_steps"],
        warmup_steps=training_config["warmup_steps"],
        logging_dir="./logs",
        logging_steps=training_config["logging_steps"],
        fp16=training_config["mixed_precision"] == "fp16",
        report_to=["tensorboard"],
        lr_scheduler_type=training_config["lr_scheduler"],
        dataloader_num_workers=training_config["dataloader_num_workers"],
        dataloader_pin_memory=training_config["dataloader_pin_memory"],
        dataloader_prefetch_factor=training_config["dataloader_prefetch_factor"],
        seed=training_config["seed"],
    )

    # 7) Initialize CustomTrainer
    trainer = CustomTrainer(
        train_dataset=shard_paths,  # list of arrow paths
        eval_dataset=val_dataset,   # normal HF dataset
        data_collator=data_collator,
        gradient_clipping=training_config["gradient_clipping"],
<<<<<<< HEAD
        optimizer_config=training_config.get("optimizer", {}),
=======
        beta_1=training_config["optimizer"]["beta_1"],
        beta_2=training_config["optimizer"]["beta_2"],
        epsilon=training_config["optimizer"]["epsilon"],
        weight_decay=training_config["optimizer"]["weight_decay"],
>>>>>>> c3cffa62
        model=model,
        args=training_args,
    )
    if rank == 0:
        logger.info("Starting training...")
    trainer.train()

if __name__ == "__main__":
    main()<|MERGE_RESOLUTION|>--- conflicted
+++ resolved
@@ -108,14 +108,11 @@
         eval_dataset=val_dataset,   # normal HF dataset
         data_collator=data_collator,
         gradient_clipping=training_config["gradient_clipping"],
-<<<<<<< HEAD
         optimizer_config=training_config.get("optimizer", {}),
-=======
         beta_1=training_config["optimizer"]["beta_1"],
         beta_2=training_config["optimizer"]["beta_2"],
         epsilon=training_config["optimizer"]["epsilon"],
         weight_decay=training_config["optimizer"]["weight_decay"],
->>>>>>> c3cffa62
         model=model,
         args=training_args,
     )
